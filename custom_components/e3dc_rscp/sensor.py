"""E3DC sensor platform."""
import logging
from dataclasses import dataclass
from typing import Final

from e3dc._rscpTags import PowermeterType

from homeassistant.components.sensor import (
    SensorDeviceClass,
    SensorEntity,
    SensorEntityDescription,
    SensorStateClass,
)
from homeassistant.config_entries import ConfigEntry
from homeassistant.const import PERCENTAGE, EntityCategory, UnitOfEnergy, UnitOfPower
from homeassistant.core import HomeAssistant
from homeassistant.helpers.entity import DeviceInfo
from homeassistant.helpers.entity_platform import AddEntitiesCallback
from homeassistant.helpers.typing import StateType
from homeassistant.helpers.update_coordinator import CoordinatorEntity

from .const import DOMAIN
from .coordinator import E3DCCoordinator

_LOGGER = logging.getLogger(__name__)

@dataclass(frozen=True)
class E3DCSensorEntityDescription(SensorEntityDescription):
    """Class describing E3DC Sensor entities."""

    icons: dict[str, str] = None

SENSOR_DESCRIPTIONS: Final[tuple[E3DCSensorEntityDescription, ...]] = (
    # DIAGNOSTIC SENSORS
    E3DCSensorEntityDescription(
        key="system-derate-percent",
        translation_key="system-derate-percent",
        icon="mdi:transmission-tower-off",
        entity_category=EntityCategory.DIAGNOSTIC,
        native_unit_of_measurement=PERCENTAGE,
        device_class=SensorDeviceClass.POWER_FACTOR,
        state_class=SensorStateClass.MEASUREMENT,
    ),
    E3DCSensorEntityDescription(
        key="system-derate-power",
        translation_key="system-derate-power",
        icon="mdi:transmission-tower-off",
        entity_category=EntityCategory.DIAGNOSTIC,
        native_unit_of_measurement=UnitOfPower.WATT,
        suggested_unit_of_measurement=UnitOfPower.KILO_WATT,
        suggested_display_precision=1,
        device_class=SensorDeviceClass.POWER,
        state_class=SensorStateClass.MEASUREMENT,
        entity_registry_enabled_default=False,
    ),
    E3DCSensorEntityDescription(
        key="system-battery-installed-capacity",
        translation_key="system-battery-installed-capacity",
        icon="mdi:battery-high",
        entity_category=EntityCategory.DIAGNOSTIC,
        native_unit_of_measurement=UnitOfEnergy.WATT_HOUR,
        suggested_unit_of_measurement=UnitOfEnergy.KILO_WATT_HOUR,
        suggested_display_precision=1,
        device_class=SensorDeviceClass.ENERGY_STORAGE,
        state_class=SensorStateClass.MEASUREMENT,
    ),
    E3DCSensorEntityDescription(
        key="system-battery-installed-peak",
        translation_key="system-battery-installed-peak",
        icon="mdi:solar-power-variant",
        entity_category=EntityCategory.DIAGNOSTIC,
        native_unit_of_measurement=UnitOfPower.WATT,
        suggested_unit_of_measurement=UnitOfPower.KILO_WATT,
        suggested_display_precision=1,
        device_class=SensorDeviceClass.POWER,
        state_class=SensorStateClass.MEASUREMENT,
    ),
    E3DCSensorEntityDescription(
        key="system-ac-maxpower",
        translation_key="system-ac-maxpower",
        icon="mdi:solar-power-variant",
        entity_category=EntityCategory.DIAGNOSTIC,
        native_unit_of_measurement=UnitOfPower.WATT,
        suggested_unit_of_measurement=UnitOfPower.KILO_WATT,
        suggested_display_precision=1,
        device_class=SensorDeviceClass.POWER,
        state_class=SensorStateClass.MEASUREMENT,
        entity_registry_enabled_default=False,
    ),
    E3DCSensorEntityDescription(
        key="system-battery-charge-max",
        translation_key="system-battery-charge-max",
        icon="mdi:battery-arrow-up-outline",
        entity_category=EntityCategory.DIAGNOSTIC,
        native_unit_of_measurement=UnitOfPower.WATT,
        suggested_unit_of_measurement=UnitOfPower.KILO_WATT,
        suggested_display_precision=1,
        device_class=SensorDeviceClass.POWER,
        state_class=SensorStateClass.MEASUREMENT,
    ),
    E3DCSensorEntityDescription(
        key="system-battery-discharge-max",
        translation_key="system-battery-discharge-max",
        icon="mdi:battery-arrow-down-outline",
        entity_category=EntityCategory.DIAGNOSTIC,
        native_unit_of_measurement=UnitOfPower.WATT,
        suggested_unit_of_measurement=UnitOfPower.KILO_WATT,
        suggested_display_precision=1,
        device_class=SensorDeviceClass.POWER,
        state_class=SensorStateClass.MEASUREMENT,
    ),
    E3DCSensorEntityDescription(
        key="system-mac",
        translation_key="system-mac",
        icon="mdi:ethernet",
        entity_category=EntityCategory.DIAGNOSTIC,
        entity_registry_enabled_default=False,
    ),
    E3DCSensorEntityDescription(
        key="pset-limit-discharge-minimum",
        translation_key="pset-limit-discharge-minimum",
        icon="mdi:battery-arrow-down-outline",
        entity_category=EntityCategory.DIAGNOSTIC,
        native_unit_of_measurement=UnitOfPower.WATT,
        suggested_unit_of_measurement=UnitOfPower.WATT,
        suggested_display_precision=0,
        device_class=SensorDeviceClass.POWER,
        state_class=SensorStateClass.MEASUREMENT,
        entity_registry_enabled_default=False,
    ),
    E3DCSensorEntityDescription(
        key="system-battery-discharge-minimum-default",
        translation_key="system-battery-discharge-minimum-default",
        icon="mdi:battery-arrow-down-outline",
        entity_category=EntityCategory.DIAGNOSTIC,
        native_unit_of_measurement=UnitOfPower.WATT,
        suggested_unit_of_measurement=UnitOfPower.WATT,
        suggested_display_precision=0,
        device_class=SensorDeviceClass.POWER,
        state_class=SensorStateClass.MEASUREMENT,
        entity_registry_enabled_default=False,
    ),
    # DEVICE SENSORS
    E3DCSensorEntityDescription(
        key="autarky",
        translation_key="autarky",
        icon="mdi:home-percent-outline",
        native_unit_of_measurement=PERCENTAGE,
        suggested_display_precision=0,
        device_class=SensorDeviceClass.POWER_FACTOR,
        state_class=SensorStateClass.MEASUREMENT,
    ),
    E3DCSensorEntityDescription(
        key="battery-charge",
        translation_key="battery-charge",
        icon="mdi:battery-charging-outline",
        native_unit_of_measurement=UnitOfPower.WATT,
        suggested_unit_of_measurement=UnitOfPower.KILO_WATT,
        suggested_display_precision=2,
        device_class=SensorDeviceClass.POWER,
        state_class=SensorStateClass.MEASUREMENT,
    ),
    E3DCSensorEntityDescription(
        key="battery-netchange",
        translation_key="battery-netchange",
        icon="mdi:battery-charging",
        native_unit_of_measurement=UnitOfPower.WATT,
        suggested_unit_of_measurement=UnitOfPower.KILO_WATT,
        suggested_display_precision=2,
        device_class=SensorDeviceClass.POWER,
        state_class=SensorStateClass.MEASUREMENT,
        entity_registry_enabled_default=False,
    ),
    E3DCSensorEntityDescription(
        key="grid-consumption",
        translation_key="grid-consumption",
        icon="mdi:transmission-tower-export",
        native_unit_of_measurement=UnitOfPower.WATT,
        suggested_unit_of_measurement=UnitOfPower.KILO_WATT,
        suggested_display_precision=2,
        device_class=SensorDeviceClass.POWER,
        state_class=SensorStateClass.MEASUREMENT,
    ),
    E3DCSensorEntityDescription(
        key="house-consumption",
        translation_key="house-consumption",
        icon="mdi:home-import-outline",
        native_unit_of_measurement=UnitOfPower.WATT,
        suggested_unit_of_measurement=UnitOfPower.KILO_WATT,
        suggested_display_precision=2,
        device_class=SensorDeviceClass.POWER,
        state_class=SensorStateClass.MEASUREMENT,
    ),
    E3DCSensorEntityDescription(
        key="grid-netchange",
        translation_key="grid-netchange",
        icon="mdi:battery-charging",
        native_unit_of_measurement=UnitOfPower.WATT,
        suggested_unit_of_measurement=UnitOfPower.KILO_WATT,
        suggested_display_precision=2,
        device_class=SensorDeviceClass.POWER,
        state_class=SensorStateClass.MEASUREMENT,
        entity_registry_enabled_default=False,
    ),
    E3DCSensorEntityDescription(
        key="battery-discharge",
        translation_key="battery-discharge",
        icon="mdi:battery-arrow-down-outline",
        native_unit_of_measurement=UnitOfPower.WATT,
        suggested_unit_of_measurement=UnitOfPower.KILO_WATT,
        suggested_display_precision=2,
        device_class=SensorDeviceClass.POWER,
        state_class=SensorStateClass.MEASUREMENT,
    ),
    E3DCSensorEntityDescription(
        key="additional-production",
        translation_key="additional-production",
        icon="mdi:power-plug",
        native_unit_of_measurement=UnitOfPower.WATT,
        suggested_unit_of_measurement=UnitOfPower.KILO_WATT,
        suggested_display_precision=2,
        device_class=SensorDeviceClass.POWER,
        state_class=SensorStateClass.MEASUREMENT,
        entity_registry_enabled_default=False,
    ),
    E3DCSensorEntityDescription(
        key="grid-production",
        translation_key="grid-production",
        icon="mdi:transmission-tower-import",
        native_unit_of_measurement=UnitOfPower.WATT,
        suggested_unit_of_measurement=UnitOfPower.KILO_WATT,
        suggested_display_precision=2,
        device_class=SensorDeviceClass.POWER,
        state_class=SensorStateClass.MEASUREMENT,
    ),
    E3DCSensorEntityDescription(
        key="solar-production",
        translation_key="solar-production",
        icon="mdi:solar-power",
        native_unit_of_measurement=UnitOfPower.WATT,
        suggested_unit_of_measurement=UnitOfPower.KILO_WATT,
        suggested_display_precision=2,
        device_class=SensorDeviceClass.POWER,
        state_class=SensorStateClass.MEASUREMENT,
    ),
    E3DCSensorEntityDescription(
        key="selfconsumption",
        translation_key="selfconsumption",
        icon="mdi:cloud-percent-outline",
        native_unit_of_measurement=PERCENTAGE,
        suggested_display_precision=0,
        device_class=SensorDeviceClass.POWER_FACTOR,
        state_class=SensorStateClass.MEASUREMENT,
    ),
    E3DCSensorEntityDescription(
        key="soc",
        translation_key="soc",
        native_unit_of_measurement=PERCENTAGE,
        suggested_display_precision=0,
        device_class=SensorDeviceClass.BATTERY,
        state_class=SensorStateClass.MEASUREMENT,
    ),
    E3DCSensorEntityDescription(
        key="manual-charge-energy",
        translation_key="manual-charge-energy",
        icon="mdi:transmission-tower",
        native_unit_of_measurement=UnitOfEnergy.KILO_WATT_HOUR,
        suggested_display_precision=2,
        device_class=SensorDeviceClass.ENERGY,
        state_class=SensorStateClass.TOTAL_INCREASING,
    ),
    E3DCSensorEntityDescription(
        key="pset-limit-charge",
        translation_key="pset-limit-charge",
        icon="mdi:battery-arrow-up-outline",
        native_unit_of_measurement=UnitOfPower.WATT,
        suggested_unit_of_measurement=UnitOfPower.KILO_WATT,
        suggested_display_precision=1,
        device_class=SensorDeviceClass.POWER,
        state_class=SensorStateClass.MEASUREMENT,
    ),
    E3DCSensorEntityDescription(
        key="pset-limit-discharge",
        translation_key="pset-limit-discharge",
        icon="mdi:battery-arrow-down-outline",
        native_unit_of_measurement=UnitOfPower.WATT,
        suggested_unit_of_measurement=UnitOfPower.KILO_WATT,
        suggested_display_precision=1,
        device_class=SensorDeviceClass.POWER,
        state_class=SensorStateClass.MEASUREMENT,
    ),
    # LONGTERM STATISTIC SENSORS
    E3DCSensorEntityDescription(
        key="db-day-autarky",
        translation_key="db-day-autarky",
        icon="mdi:cloud-percent-outline",
        native_unit_of_measurement=PERCENTAGE,
        suggested_display_precision=0,
        device_class=SensorDeviceClass.POWER_FACTOR,
        state_class=SensorStateClass.MEASUREMENT,
    ),
    E3DCSensorEntityDescription(
        key="db-day-battery-charge",
        translation_key="db-day-battery-charge",
        icon="mdi:battery-charging-outline",
        native_unit_of_measurement=UnitOfEnergy.WATT_HOUR,
        suggested_unit_of_measurement=UnitOfEnergy.KILO_WATT_HOUR,
        suggested_display_precision=2,
        device_class=SensorDeviceClass.ENERGY,
        state_class=SensorStateClass.TOTAL_INCREASING,
    ),
    E3DCSensorEntityDescription(
        key="db-day-battery-discharge",
        translation_key="db-day-battery-discharge",
        icon="mdi:battery-arrow-down-outline",
        native_unit_of_measurement=UnitOfEnergy.WATT_HOUR,
        suggested_unit_of_measurement=UnitOfEnergy.KILO_WATT_HOUR,
        suggested_display_precision=2,
        device_class=SensorDeviceClass.ENERGY,
        state_class=SensorStateClass.TOTAL_INCREASING,
    ),
    E3DCSensorEntityDescription(
        key="db-day-grid-consumption",
        translation_key="db-day-grid-consumption",
        icon="mdi:transmission-tower-export",
        native_unit_of_measurement=UnitOfEnergy.WATT_HOUR,
        suggested_unit_of_measurement=UnitOfEnergy.KILO_WATT_HOUR,
        suggested_display_precision=2,
        device_class=SensorDeviceClass.ENERGY,
        state_class=SensorStateClass.TOTAL_INCREASING,
    ),
    E3DCSensorEntityDescription(
        key="db-day-house-consumption",
        translation_key="db-day-house-consumption",
        icon="mdi:home-import-outline",
        native_unit_of_measurement=UnitOfEnergy.WATT_HOUR,
        suggested_unit_of_measurement=UnitOfEnergy.KILO_WATT_HOUR,
        suggested_display_precision=2,
        device_class=SensorDeviceClass.ENERGY,
        state_class=SensorStateClass.TOTAL_INCREASING,
    ),
    E3DCSensorEntityDescription(
        key="db-day-grid-production",
        translation_key="db-day-grid-production",
        icon="mdi:transmission-tower-import",
        native_unit_of_measurement=UnitOfEnergy.WATT_HOUR,
        suggested_unit_of_measurement=UnitOfEnergy.KILO_WATT_HOUR,
        suggested_display_precision=2,
        device_class=SensorDeviceClass.ENERGY,
        state_class=SensorStateClass.TOTAL_INCREASING,
    ),
    E3DCSensorEntityDescription(
        key="db-day-solar-production",
        translation_key="db-day-solar-production",
        icon="mdi:solar-power",
        native_unit_of_measurement=UnitOfEnergy.WATT_HOUR,
        suggested_unit_of_measurement=UnitOfEnergy.KILO_WATT_HOUR,
        suggested_display_precision=2,
        device_class=SensorDeviceClass.ENERGY,
        state_class=SensorStateClass.TOTAL_INCREASING,
    ),
    E3DCSensorEntityDescription(
        key="db-day-selfconsumption",
        translation_key="db-day-selfconsumption",
        icon="mdi:cloud-percent-outline",
        native_unit_of_measurement=PERCENTAGE,
        suggested_display_precision=0,
        device_class=SensorDeviceClass.POWER_FACTOR,
        state_class=SensorStateClass.MEASUREMENT,
    ),
<<<<<<< HEAD
    SensorEntityDescription(
        key="smartgrid",
        translation_key="smartgrid",
        icon="mdi:solar-power",
        device_class=SensorDeviceClass.ENUM,
        options=["blocked", "normal", "recommendation_on", "startup"],
=======
    E3DCSensorEntityDescription(
        key="power-mode",
        translation_key="power-mode",
        icons={
            "IDLE": "mdi:battery-off-outline",
            "DISCHARGE": "mdi:battery-arrow-down-outline",
            "CHARGE": "mdi:battery-arrow-up-outline",
        },
        icon="mdi:battery-unknown",
    ),
    E3DCSensorEntityDescription(
        key="set-power-mode",
        translation_key="pset-powermode",
        icon="mdi:flash",
        entity_category=EntityCategory.DIAGNOSTIC,
        entity_registry_enabled_default = True,
    ),
    E3DCSensorEntityDescription(
        key="set-power-value",
        translation_key="pset-powervalue",
        icon="mdi:meter-electric",
        name="Max Charge Power",
        entity_category=EntityCategory.DIAGNOSTIC,
        native_unit_of_measurement="W",

        entity_registry_enabled_default = True,
>>>>>>> 6c96ba73
    ),
)


async def async_setup_entry(
    hass: HomeAssistant, entry: ConfigEntry, async_add_entities: AddEntitiesCallback
) -> None:
    """Initialize Sensor Platform."""
    assert isinstance(entry.unique_id, str)
    coordinator: E3DCCoordinator = hass.data[DOMAIN][entry.unique_id]
    entities: list[E3DCSensor] = [
        E3DCSensor(coordinator, description, entry.unique_id)
        for description in SENSOR_DESCRIPTIONS
    ]

    # Add Sensor descriptions for additional powermeters, skipp root PM
    for powermeter_config in coordinator.proxy.e3dc_config["powermeters"]:
        if powermeter_config["type"] == PowermeterType.PM_TYPE_ROOT.value:
            continue

        energy_description = E3DCSensorEntityDescription(
            has_entity_name=True,
            name=powermeter_config["name"] + " - total",
            key=powermeter_config["key"] + "-total",
            translation_key=powermeter_config["key"] + "-total",
            icon="mdi:meter-electric",
            native_unit_of_measurement=UnitOfEnergy.WATT_HOUR,
            suggested_unit_of_measurement=UnitOfEnergy.KILO_WATT_HOUR,
            suggested_display_precision=2,
            device_class=SensorDeviceClass.ENERGY,
            state_class=powermeter_config["total-state-class"],
        )
        entities.append(E3DCSensor(coordinator, energy_description, entry.unique_id))

        power_description = E3DCSensorEntityDescription(
            has_entity_name=True,
            name=powermeter_config["name"],
            key=powermeter_config["key"],
            translation_key=powermeter_config["key"],
            icon="mdi:meter-electric",
            native_unit_of_measurement=UnitOfPower.WATT,
            suggested_unit_of_measurement=UnitOfPower.KILO_WATT,
            suggested_display_precision=1,
            device_class=SensorDeviceClass.POWER,
            state_class=SensorStateClass.MEASUREMENT,
        )
        entities.append(E3DCSensor(coordinator, power_description, entry.unique_id))

    for wallbox in coordinator.wallboxes:
        # Get the UID & Key for the given wallbox
        unique_id = list(wallbox["deviceInfo"]["identifiers"])[0][1]
        wallbox_key = wallbox["key"]

        wallbox_app_software_description = E3DCSensorEntityDescription(
            key=f"{wallbox_key}-app-software",
            translation_key="wallbox-app-software",
            icon="mdi:information-outline",
            device_class=None,
            entity_registry_enabled_default=False,
            entity_category=EntityCategory.DIAGNOSTIC
        )
        entities.append(E3DCSensor(coordinator, wallbox_app_software_description, unique_id, wallbox["deviceInfo"]))

        wallbox_consumption_net_description = E3DCSensorEntityDescription(
            key=f"{wallbox_key}-consumption-net",
            translation_key="wallbox-consumption-net",
            icon="mdi:transmission-tower-import",
            native_unit_of_measurement=UnitOfPower.WATT,
            suggested_unit_of_measurement=UnitOfPower.KILO_WATT,
            device_class=SensorDeviceClass.POWER,
            state_class=SensorStateClass.MEASUREMENT,
        )
        entities.append(E3DCSensor(coordinator, wallbox_consumption_net_description, unique_id, wallbox["deviceInfo"]))

        wallbox_consumption_sun_description = E3DCSensorEntityDescription(
            key=f"{wallbox_key}-consumption-sun",
            translation_key="wallbox-consumption-sun",
            icon="mdi:solar-power",
            native_unit_of_measurement=UnitOfPower.WATT,
            suggested_unit_of_measurement=UnitOfPower.KILO_WATT,
            device_class=SensorDeviceClass.POWER,
            state_class=SensorStateClass.MEASUREMENT,
        )
        entities.append(E3DCSensor(coordinator, wallbox_consumption_sun_description, unique_id, wallbox["deviceInfo"]))

        wallbox_energy_all_description = E3DCSensorEntityDescription(
            key=f"{wallbox_key}-energy-all",
            translation_key="wallbox-energy-all",
            icon="mdi:counter",
            native_unit_of_measurement=UnitOfEnergy.WATT_HOUR,
            suggested_unit_of_measurement=UnitOfEnergy.KILO_WATT_HOUR,
            suggested_display_precision=2,
            device_class=SensorDeviceClass.ENERGY,
            state_class=SensorStateClass.TOTAL_INCREASING,
        )
        entities.append(E3DCSensor(coordinator, wallbox_energy_all_description, unique_id, wallbox["deviceInfo"]))

        wallbox_energy_net_description = E3DCSensorEntityDescription(
            key=f"{wallbox_key}-energy-net",
            translation_key="wallbox-energy-net",
            icon="mdi:counter",
            native_unit_of_measurement=UnitOfEnergy.WATT_HOUR,
            suggested_unit_of_measurement=UnitOfEnergy.KILO_WATT_HOUR,
            suggested_display_precision=2,
            device_class=SensorDeviceClass.ENERGY,
            state_class=SensorStateClass.TOTAL_INCREASING,
        )
        entities.append(E3DCSensor(coordinator, wallbox_energy_net_description, unique_id, wallbox["deviceInfo"]))

        wallbox_energy_sun_description = E3DCSensorEntityDescription(
            key=f"{wallbox_key}-energy-sun",
            translation_key="wallbox-energy-sun",
            icon="mdi:counter",
            native_unit_of_measurement=UnitOfEnergy.WATT_HOUR,
            suggested_unit_of_measurement=UnitOfEnergy.KILO_WATT_HOUR,
            suggested_display_precision=2,
            device_class=SensorDeviceClass.ENERGY,
            state_class=SensorStateClass.TOTAL_INCREASING,
        )
        entities.append(E3DCSensor(coordinator, wallbox_energy_sun_description, unique_id, wallbox["deviceInfo"]))

        wallbox_index_description = E3DCSensorEntityDescription(
            key=f"{wallbox_key}-index",
            translation_key="wallbox-index",
            icon="mdi:numeric",
            device_class=None,
            entity_registry_enabled_default=False,
            entity_category=EntityCategory.DIAGNOSTIC
        )
        entities.append(E3DCSensor(coordinator, wallbox_index_description, unique_id, wallbox["deviceInfo"]))

        wallbox_max_charge_current_description = E3DCSensorEntityDescription(
            key=f"{wallbox_key}-max-charge-current",
            translation_key="wallbox-max-charge-current",
            icon="mdi:current-ac",
            native_unit_of_measurement="A",
            device_class=SensorDeviceClass.CURRENT,
            state_class=SensorStateClass.MEASUREMENT,
        )
        entities.append(E3DCSensor(coordinator, wallbox_max_charge_current_description, unique_id, wallbox["deviceInfo"]))

        wallbox_phases_description = E3DCSensorEntityDescription(
            key=f"{wallbox_key}-phases",
            translation_key="wallbox-phases",
            icon="mdi:sine-wave",
            device_class=None,
        )
        entities.append(E3DCSensor(coordinator, wallbox_phases_description, unique_id, wallbox["deviceInfo"]))

        wallbox_soc_description = E3DCSensorEntityDescription(
            key=f"{wallbox_key}-soc",
            translation_key="wallbox-soc",
            icon="mdi:battery-charging",
            native_unit_of_measurement=PERCENTAGE,
            suggested_display_precision=0,
            device_class=SensorDeviceClass.BATTERY,
            state_class=SensorStateClass.MEASUREMENT,
            entity_registry_enabled_default=False,
        )
        entities.append(E3DCSensor(coordinator, wallbox_soc_description, unique_id, wallbox["deviceInfo"]))

    if len(coordinator.wallboxes) > 0:
        wallbox_consumption_description = E3DCSensorEntityDescription(
            key="wallbox-consumption",
            translation_key="wallbox-consumption",
            icon="mdi:ev-station",
            native_unit_of_measurement=UnitOfPower.WATT,
            suggested_unit_of_measurement=UnitOfPower.KILO_WATT,
            suggested_display_precision=2,
            device_class=SensorDeviceClass.POWER,
            state_class=SensorStateClass.MEASUREMENT,
        )
        entities.append(E3DCSensor(coordinator, wallbox_consumption_description, entry.unique_id))

    async_add_entities(entities)


class E3DCSensor(CoordinatorEntity, SensorEntity):
    """Custom E3DC Sensor implementation."""

    _attr_has_entity_name = True

    def __init__(
        self,
        coordinator: E3DCCoordinator,
        description: E3DCSensorEntityDescription,
        uid: str,
        device_info: DeviceInfo | None = None
    ) -> None:
        """Initialize the Sensor."""
        super().__init__(coordinator)
        self.coordinator: E3DCCoordinator = coordinator
        self.entity_description: E3DCSensorEntityDescription = description
        self._attr_unique_id = f"{uid}_{description.key}"
        self._has_custom_icons: bool = (
                self.entity_description.icons is not None
        )
        if device_info is not None:
            self._deviceInfo = device_info
        else:
            self._deviceInfo = self.coordinator.device_info()

    @property
    def native_value(self) -> StateType:
        """Return the reported sensor value."""
        return self.coordinator.data.get(self.entity_description.key)

    @property
    def icon(self) -> str | None:
        """Return the icon for the sensor."""
        return (
            self.get_icon()
            if self._has_custom_icons
            else self.entity_description.icon
        )

    @property
    def device_info(self) -> DeviceInfo:
        """Return the device information."""
        return self._deviceInfo

    def get_icon(self) -> str | None:
        """Return the icon for the sensor."""
        value: str = self.coordinator.data.get(self.entity_description.key)
        if self.entity_description.icons.get(value) is not None:
            return self.entity_description.icons.get(value)

        return None<|MERGE_RESOLUTION|>--- conflicted
+++ resolved
@@ -368,14 +368,13 @@
         device_class=SensorDeviceClass.POWER_FACTOR,
         state_class=SensorStateClass.MEASUREMENT,
     ),
-<<<<<<< HEAD
-    SensorEntityDescription(
+    E3DCSensorEntityDescription(
         key="smartgrid",
         translation_key="smartgrid",
         icon="mdi:solar-power",
         device_class=SensorDeviceClass.ENUM,
         options=["blocked", "normal", "recommendation_on", "startup"],
-=======
+    ),
     E3DCSensorEntityDescription(
         key="power-mode",
         translation_key="power-mode",
@@ -402,7 +401,6 @@
         native_unit_of_measurement="W",
 
         entity_registry_enabled_default = True,
->>>>>>> 6c96ba73
     ),
 )
 
