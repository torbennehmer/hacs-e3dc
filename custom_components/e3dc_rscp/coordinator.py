--- conflicted
+++ resolved
@@ -199,11 +199,11 @@
         return self._wallboxes
 
     @property
-<<<<<<< HEAD
     def sgready_available(self) -> bool:
         """Return if SG Ready information is available."""
         return self._sgready_available
-=======
+
+    @property
     def create_battery_devices(self) -> bool:
         """Flag indicating if battery devices should be created."""
         return self.battery_manager.create_battery_devices
@@ -221,7 +221,6 @@
     async def async_identify_batteries(self, hass: HomeAssistant) -> None:
         """Identify installed battery modules if enabled via options (delegates to battery manager)."""
         await self.battery_manager.async_identify_batteries()
->>>>>>> b7c3b7c8
 
     # Setter for individual wallbox values
     def setWallboxValue(self, index: int, key: str, value: Any) -> None:
