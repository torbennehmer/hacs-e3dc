"""Coordinator for E3DC integration."""

from datetime import timedelta, datetime
import logging
from time import time
from typing import Any, TypedDict
import pytz
import re

from e3dc._rscpTags import PowermeterType

from homeassistant.config_entries import ConfigEntry
from homeassistant.core import HomeAssistant, callback, Event
from homeassistant.exceptions import HomeAssistantError, ServiceValidationError
from homeassistant.helpers.event import async_track_time_interval
from homeassistant.util.dt import as_timestamp, start_of_local_day
from homeassistant.helpers import device_registry as dr
from homeassistant.helpers.entity import DeviceInfo
from homeassistant.helpers.update_coordinator import DataUpdateCoordinator
from homeassistant.components.sensor import SensorStateClass
from homeassistant.util.event_type import EventType

from .const import DOMAIN, MAX_WALLBOXES_POSSIBLE, PowerMode, SetPowerMode

from .e3dc_proxy import E3DCProxy

_LOGGER = logging.getLogger(__name__)
_STAT_REFRESH_INTERVAL = 60


class E3DCWallbox(TypedDict):
    """E3DC Wallbox, keeps general information, attributes and identity data for an individual wallbox."""

    index: int
    key: str
    deviceInfo: DeviceInfo
    lowerCurrentLimit: int
    upperCurrentLimit: int


class E3DCCoordinator(DataUpdateCoordinator[dict[str, Any]]):
    """E3DC Coordinator, fetches all relevant data and provides proxies for all service calls."""

    def __init__(self, hass: HomeAssistant, config_entry: ConfigEntry) -> None:
        """Initialize E3DC Coordinator and connect."""
        assert isinstance(config_entry.unique_id, str)
        self.uid: str = config_entry.unique_id
        self.proxy = E3DCProxy(hass, config_entry)
        self._mydata: dict[str, Any] = {}
        self._sw_version: str = ""
        self._update_guard_powersettings: bool = False
        self._update_guard_wallboxsettings: bool = False
        self._wallboxes: list[E3DCWallbox] = []
        self._timezone_offset: int = 0
        self._next_stat_update: float = 0

        self._stop_set_power_mode: callback = None
        hass.bus.async_listen_once(EventType("homeassistant_stop"), self._shutdown_power_mode)

        self._mydata["set-power-mode"] = SetPowerMode.NORMAL.value
        self._mydata["set-power-value"] = None

        super().__init__(
            hass, _LOGGER, name=DOMAIN, update_interval=timedelta(seconds=10)
        )

    async def async_connect(self):
        """Establish connection to E3DC."""

        # TODO: Beautify this, make the code flow with the connects/disconnects more natural.
        # Have a call to autoconf, then connect with it.
        await self.hass.async_add_executor_job(self.proxy.connect)
        await self._async_connect_additional_powermeters()

        self._mydata["system-derate-percent"] = self.proxy.e3dc.deratePercent
        self._mydata["system-derate-power"] = self.proxy.e3dc.deratePower
        self._mydata["system-additional-source-available"] = (
            self.proxy.e3dc.externalSourceAvailable != 0
        )
        self._mydata["system-battery-installed-capacity"] = (
            self.proxy.e3dc.installedBatteryCapacity
        )
        self._mydata["system-battery-installed-peak"] = (
            self.proxy.e3dc.installedPeakPower
        )
        self._mydata["system-ac-maxpower"] = self.proxy.e3dc.maxAcPower
        self._mydata["system-battery-charge-max"] = self.proxy.e3dc.maxBatChargePower
        self._mydata["system-battery-discharge-max"] = (
            self.proxy.e3dc.maxBatDischargePower
        )
        self._mydata["system-mac"] = self.proxy.e3dc.macAddress
        self._mydata["model"] = self.proxy.e3dc.model
        self._mydata["system-battery-discharge-minimum-default"] = (
            self.proxy.e3dc.startDischargeDefault
        )

        # Idea: Maybe Port this to e3dc lib, it can query this in one go during startup.
        self._sw_version = await self.hass.async_add_executor_job(
            self.proxy.get_software_version
        )

        await self._load_timezone_settings()

    async def async_identify_wallboxes(self, hass: HomeAssistant):
        """Identify availability of Wallboxes if get_wallbox_identification_data() returns meaningful data."""

        for wallbox_index in range(0, MAX_WALLBOXES_POSSIBLE - 1):
            try:
                request_data: dict[str, Any] = await self.hass.async_add_executor_job(
                    self.proxy.get_wallbox_identification_data, wallbox_index
                )
            except HomeAssistantError as ex:
                _LOGGER.warning(
                    "Failed to load wallbox with index %s, not updating data: %s",
                    wallbox_index,
                    ex,
                )
                return

            if "macAddress" in request_data:
                _LOGGER.debug("Wallbox with index %s has been found", wallbox_index)

                unique_id = dr.format_mac(request_data["macAddress"])
                wallboxType = request_data["wallboxType"]
                model = f"Wallbox Type {wallboxType}"

                deviceInfo = DeviceInfo(
                    identifiers={(DOMAIN, unique_id)},
                    via_device=(DOMAIN, self.uid),
                    manufacturer="E3DC",
                    name=request_data["deviceName"],
                    model=model,
                    sw_version=request_data["firmwareVersion"],
                    serial_number=request_data["wallboxSerial"],
                    connections={
                        (
                            dr.CONNECTION_NETWORK_MAC,
                            dr.format_mac(request_data["macAddress"]),
                        )
                    },
                    configuration_url="https://my.e3dc.com/",
                )

                wallbox: E3DCWallbox = {
                    "index": wallbox_index,
                    "key": unique_id,
                    "deviceInfo": deviceInfo,
                    "lowerCurrentLimit": request_data["lowerCurrentLimit"],
                    "upperCurrentLimit": request_data["upperCurrentLimit"],
                }
                self.wallboxes.append(wallbox)
            else:
                _LOGGER.debug("No Wallbox with index %s has been found", wallbox_index)

    # Getter for _wallboxes
    @property
    def wallboxes(self) -> list[E3DCWallbox]:
        """Get the list of wallboxes."""
        return self._wallboxes

    # Setter for individual wallbox values
    def setWallboxValue(self, index: int, key: str, value: Any) -> None:
        """Set the value for a specific key in a wallbox identified by its index."""
        for wallbox in self._wallboxes:
            if wallbox["index"] == index:
                wallbox[key] = value
                _LOGGER.debug(f"Set {key} to {value} for wallbox with index {index}")
                return
        raise ValueError(f"Wallbox with index {index} not found")

    # Getter for individual wallbox values
    def getWallboxValue(self, index: int, key: str) -> Any:
        """Get the value for a specific key in a wallbox identified by its index."""
        for wallbox in self._wallboxes:
            if wallbox["index"] == index:
                value = wallbox.get(key)
                if value is not None:
                    _LOGGER.debug(
                        f"Got {key} value {value} for wallbox with index {index}"
                    )
                    return value
                else:
                    raise KeyError(f"Key {key} not found in wallbox with index {index}")
        raise ValueError(f"Wallbox with index {index} not found")

    async def _async_connect_additional_powermeters(self):
        """Identify the installed powermeters and reconnect to E3DC with this config."""
        # TODO: Restructure config so that we are indexed by powemeter ID.
        self.proxy.e3dc_config["powermeters"] = await self.hass.async_add_executor_job(
            self.proxy.get_powermeters
        )

        for powermeter in self.proxy.e3dc_config["powermeters"]:
            if powermeter["type"] == PowermeterType.PM_TYPE_ROOT.value:
                powermeter["name"] = "Root PM"
                powermeter["key"] = "root-pm"
                powermeter["total-state-class"] = SensorStateClass.TOTAL
                powermeter["negate-measure"] = False

            else:
                powermeter["name"] = (
                    powermeter["typeName"]
                    .replace("PM_TYPE_", "")
                    .replace("_", " ")
                    .capitalize()
                )
                powermeter["key"] = (
                    powermeter["typeName"]
                    .replace("PM_TYPE_", "")
                    .replace("_", "-")
                    .lower()
                    + "-"
                    + str(powermeter["index"])
                )

                match powermeter["type"]:
                    case (
                        PowermeterType.PM_TYPE_ADDITIONAL_PRODUCTION.value
                        | PowermeterType.PM_TYPE_ADDITIONAL.value
                    ):
                        powermeter["total-state-class"] = (
                            SensorStateClass.TOTAL_INCREASING
                        )
                        powermeter["negate-measure"] = True

                    case PowermeterType.PM_TYPE_ADDITIONAL_CONSUMPTION.value:
                        powermeter["total-state-class"] = (
                            SensorStateClass.TOTAL_INCREASING
                        )
                        powermeter["negate-measure"] = False

                    case _:
                        powermeter["total-state-class"] = SensorStateClass.TOTAL
                        powermeter["negate-measure"] = False

        await self.hass.async_add_executor_job(self.proxy.disconnect)
        await self.hass.async_add_executor_job(
            self.proxy.connect,
            self.proxy.e3dc_config,
        )

    async def _async_update_data(self) -> dict[str, Any]:
        """Update all data required by our entities in one go."""

        # Now we've to update all dynamic values in self._mydata,
        # connect did already retrieve all static values.

        _LOGGER.debug("Polling general status information")
        await self._load_and_process_poll()
        await self._load_and_process_poll_switches()

        # TODO: Check if we need to replace this with a safe IPC sync
        if self._update_guard_powersettings is False:
            _LOGGER.debug("Poll power settings")
            await self._load_and_process_power_settings()
        else:
            _LOGGER.debug("Not polling powersettings, they are updating right now")

        _LOGGER.debug("Polling manual charge information")
        await self._load_and_process_manual_charge()

        if self._update_guard_wallboxsettings is False:
            _LOGGER.debug("Polling additional powermeters")
            await self._load_and_process_powermeters_data()
        else:
            _LOGGER.debug("Not polling wallbox, they are updating right now")

        if len(self.wallboxes) > 0:
            _LOGGER.debug("Polling wallbox")
            await self._load_and_process_wallbox_data()

        # Only poll power statstics once per minute. E3DC updates it only once per 15
        # minutes anyway, this should be a good compromise to get the metrics shortly
        # before the end of the day.
        if self._next_stat_update < time():
            _LOGGER.debug("Polling today's power metrics")
            await self._load_and_process_db_data_today()
            self._next_stat_update = time() + _STAT_REFRESH_INTERVAL
            # TODO: Reduce interval further, but take start_ts into account to get an
            # end of day reading of the metric.
        else:
            _LOGGER.debug("Skipping power metrics poll.")

        return self._mydata

    async def _load_and_process_power_settings(self):
        """Load and process power settings."""
        try:
            power_settings: dict[str, Any] = await self.hass.async_add_executor_job(
                self.proxy.get_power_settings
            )
        except HomeAssistantError as ex:
            _LOGGER.warning("Failed to load power settings, not updating data: %s", ex)
            return

        self._mydata["pset-limit-charge"] = power_settings["maxChargePower"]
        self._mydata["pset-limit-discharge"] = power_settings["maxDischargePower"]
        self._mydata["pset-limit-discharge-minimum"] = power_settings[
            "dischargeStartPower"
        ]
        self._mydata["pset-limit-enabled"] = power_settings["powerLimitsUsed"]
        self._mydata["pset-powersaving-enabled"] = power_settings["powerSaveEnabled"]
        self._mydata["pset-weatherregulationenabled"] = power_settings[
            "weatherRegulatedChargeEnabled"
        ]

    async def _load_and_process_poll(self):
        """Load and process standard poll data."""
        try:
            poll_data: dict[str, Any] = await self.hass.async_add_executor_job(
                self.proxy.poll
            )
            power_mode_job = self.hass.async_add_executor_job(
                self.proxy.get_power_mode
            )
        except HomeAssistantError as ex:
            _LOGGER.warning("Failed to poll, not updating data: %s", ex)
            return

        self._mydata["additional-production"] = poll_data["production"]["add"]
        self._mydata["autarky"] = poll_data["autarky"]
        self._mydata["battery-charge"] = max(0, poll_data["consumption"]["battery"])
        self._mydata["battery-discharge"] = (
            min(0, poll_data["consumption"]["battery"]) * -1
        )
        self._mydata["battery-netchange"] = poll_data["consumption"]["battery"]
        self._mydata["grid-consumption"] = max(0, poll_data["production"]["grid"])
        self._mydata["grid-netchange"] = poll_data["production"]["grid"]
        self._mydata["grid-production"] = min(0, poll_data["production"]["grid"]) * -1
        self._mydata["house-consumption"] = poll_data["consumption"]["house"]
        self._mydata["selfconsumption"] = poll_data["selfConsumption"]
        self._mydata["soc"] = poll_data["stateOfCharge"]
        self._mydata["solar-production"] = poll_data["production"]["solar"]
        self._mydata["wallbox-consumption"] = poll_data["consumption"]["wallbox"]

<<<<<<< HEAD
    async def _load_and_process_poll_switches(self):
        """Load and process switches poll data."""
        try:
            poll_data: list[dict] = await self.hass.async_add_executor_job(self.proxy.poll_switches)
        except HomeAssistantError as ex:
            _LOGGER.warning("Failed to poll switches, not updating data: %s", ex)
            return

        sg0_status=False
        sg1_status=False
        for switch in poll_data:         
            if switch["name"] == "SG0":
                #48 seems to be the value for switch off
                if switch["status"] == 48:
                    sg0_status = False
                else:
                    sg0_status = True
            if switch["name"] == "SG1":
                #48 seems to be the value for switch off
                if switch["status"] == 48:
                    sg1_status = False
                else:
                    sg1_status = True

        if sg0_status is True and sg1_status is False:
            self._mydata["smartgrid"] = "blocked"
        elif sg0_status is False and sg1_status is False:
            self._mydata["smartgrid"] = "normal"
        elif sg0_status is False and sg1_status is True:
            self._mydata["smartgrid"] = "recommendation_on"
        elif sg0_status is True and sg1_status is True:
            self._mydata["smartgrid"] = "startup"
        else:
            self._mydata["smartgrid"] = "normal"
=======
        power_mode: str = str(await power_mode_job)
        if (PowerMode.has_value(power_mode)):
            self._mydata["power-mode"] = power_mode
        else:
            _LOGGER.debug(
                "Unknown power mode %s", power_mode
            )
            self._mydata["power-mode"] = f"Power mode {power_mode}"
>>>>>>> 6c96ba73

    async def _load_and_process_db_data_today(self) -> None:
        """Load and process retrieved db data settings."""
        try:
            db_data: dict[str, Any] = await self.hass.async_add_executor_job(
                self.proxy.get_db_data, self._get_db_data_day_timestamp(), 86400
            )
        except HomeAssistantError as ex:
            _LOGGER.warning("Failed to load daily stats, not updating data: %s", ex)
            return

        self._mydata["db-day-autarky"] = db_data["autarky"]
        self._mydata["db-day-battery-charge"] = db_data["bat_power_in"]
        self._mydata["db-day-battery-discharge"] = db_data["bat_power_out"]
        self._mydata["db-day-grid-consumption"] = db_data["grid_power_out"]
        self._mydata["db-day-grid-production"] = db_data["grid_power_in"]
        self._mydata["db-day-house-consumption"] = db_data["consumption"]
        self._mydata["db-day-selfconsumption"] = db_data["consumed_production"]
        self._mydata["db-day-solar-production"] = db_data["solarProduction"]
        self._mydata["db-day-startts"] = db_data["startTimestamp"]

    async def _load_and_process_manual_charge(self) -> None:
        """Loand and process manual charge status."""
        try:
            request_data: dict[str, Any] = await self.hass.async_add_executor_job(
                self.proxy.get_manual_charge
            )
        except HomeAssistantError as ex:
            _LOGGER.warning(
                "Failed to load manual charge state, not updating data: %s", ex
            )
            return

        self._mydata["manual-charge-active"] = request_data["active"]
        self._mydata["manual-charge-energy"] = request_data["energy"]

    async def _load_and_process_powermeters_data(self) -> None:
        """Load and process additional sources to existing data."""
        try:
            request_data: dict[str, Any] = await self.hass.async_add_executor_job(
                self.proxy.get_powermeters_data
            )
        except HomeAssistantError as ex:
            _LOGGER.warning("Failed to load powermeters, not updating data: %s", ex)
            return

        for key, value in request_data.items():
            self._mydata[key] = value

    async def _load_and_process_wallbox_data(self) -> None:
        """Load and process wallbox data to existing data."""

        for wallbox in self.wallboxes:
            try:
                request_data: dict[str, Any] = await self.hass.async_add_executor_job(
                    self.proxy.get_wallbox_data, wallbox["index"]
                )
            except HomeAssistantError as ex:
                _LOGGER.warning("Failed to load wallboxes, not updating data: %s", ex)
                return

            for key, value in request_data.items():
                formatted_key = re.sub(
                    r"(?<!^)(?=[A-Z])", "-", key
                ).lower()  # RegEx to convert from CamelCase to kebab-case
                if formatted_key == "plug-locked":
                    formatted_key = "plug-lock"
                    value = (
                        not value
                    )  # Inverse to match HA's Lock On/Off interpretation
                if formatted_key == "plugged":
                    formatted_key = "plug"
                if formatted_key == "schuko-on":
                    formatted_key = "schuko"
                if formatted_key == "sun-mode-on":
                    formatted_key = "sun-mode"
                if formatted_key == "charging-active":
                    formatted_key = "charging"
                wallbox_key = wallbox["key"]
                self._mydata[f"{wallbox_key}-{formatted_key}"] = value

    async def _load_timezone_settings(self):
        """Load the current timezone offset from the E3DC, using its local timezone data.

        Required to correctly retrieve power statistics for today.
        """
        tz_name: str = await self.hass.async_add_executor_job(self.proxy.get_timezone)

        tz_offset: int | None = None
        try:
            tz_info: pytz.timezone = await self.hass.async_add_executor_job(
                pytz.timezone, tz_name
            )
            dt_tmp: datetime = datetime.now(tz_info)
            tz_offset = dt_tmp.utcoffset().seconds
        except pytz.UnknownTimeZoneError:
            _LOGGER.exception(
                "Failed to load timezone from E3DC, falling back to heuristics."
            )

        if tz_offset is None:
            # Fallback to compute the offset using current times from E3DC:
            ts_local: int = await self.hass.async_add_executor_job(self.proxy.get_time)
            ts_utc: int = await self.hass.async_add_executor_job(self.proxy.get_timeutc)
            delta: int = ts_local - ts_utc
            tz_offset = int(1800 * round(delta / 1800))

        self._mydata["e3dc_timezone"] = tz_name
        self._timezone_offset = tz_offset

    def _get_db_data_day_timestamp(self) -> int:
        """Get the local start-of-day timestamp for DB Query, needs some tweaking."""
        today: datetime = start_of_local_day()
        today_ts: int = int(as_timestamp(today))
        _LOGGER.debug(
            "Midnight is %s, DB query timestamp is %s, applied offset: %s",
            today,
            today_ts,
            self._timezone_offset,
        )
        # tz_hass: pytz.timezone = pytz.timezone("Europe/Berlin")
        # today: datetime = datetime.now(tz_hass).replace(hour=0, minute=0, second=0, microsecond=0)
        # today_ts: int = today.timestamp()
        # Move to local time, the Timestamp needed by the E3DC DB queries are
        # not in UTC as they should be.
        today_ts += self._timezone_offset
        return today_ts

    def device_info(self) -> DeviceInfo:
        """Return default device info structure."""
        return DeviceInfo(
            manufacturer="E3DC",
            model=self.proxy.e3dc.model,
            name=self.proxy.e3dc.model,
            serial_number=self.proxy.e3dc.serialNumber,
            connections={(dr.CONNECTION_NETWORK_MAC, self.proxy.e3dc.macAddress)},
            identifiers={(DOMAIN, self.uid)},
            sw_version=self._sw_version,
            configuration_url="https://my.e3dc.com/",
        )

    async def async_set_weather_regulated_charge(self, enabled: bool) -> bool:
        """Enable or disable weather regulated charging."""
        _LOGGER.debug("Updating weather regulated chargsing to %s", enabled)

        try:
            self._update_guard_powersettings = True
            await self.hass.async_add_executor_job(
                self.proxy.set_weather_regulated_charge, enabled
            )
            self._mydata["pset-weatherregulationenabled"] = enabled
        finally:
            self._update_guard_powersettings = False

        _LOGGER.debug("Successfully updated weather regulated charging to %s", enabled)
        return True

    async def async_set_powersave(self, enabled: bool) -> bool:
        """Enable or disable SmartPower powersaving."""
        _LOGGER.debug("Updating powersaving to %s", enabled)

        try:
            self._update_guard_powersettings = True
            await self.hass.async_add_executor_job(self.proxy.set_powersave, enabled)
            self._mydata["pset-powersaving-enabled"] = enabled
        finally:
            self._update_guard_powersettings = False

        _LOGGER.debug("Updated powersaving to %s", enabled)
        return True

    async def async_set_wallbox_sun_mode(
        self, enabled: bool, wallbox_index: int
    ) -> bool:
        """Enable or disable wallbox sun mode."""
        _LOGGER.debug("Updating wallbox sun mode to %s", enabled)

        try:
            self._update_guard_wallboxsettings = True
            await self.hass.async_add_executor_job(
                self.proxy.set_wallbox_sun_mode, enabled, wallbox_index
            )
            self._mydata["wallbox-sun-mode"] = enabled
        except Exception as ex:
            _LOGGER.error("Failed to set wallbox sun mode to %s: %s", enabled, ex)
            return False
        finally:
            self._update_guard_wallboxsettings = False

        _LOGGER.debug("Successfully updated wallbox sun mode to %s", enabled)
        return True

    async def async_set_wallbox_schuko(self, enabled: bool, wallbox_index: int) -> bool:
        """Enable or disable wallbox schuko."""
        _LOGGER.debug("Updating wallbox schuko to %s", enabled)

        try:
            self._update_guard_wallboxsettings = True
            await self.hass.async_add_executor_job(
                self.proxy.set_wallbox_schuko, enabled, wallbox_index
            )
            self._mydata["wallbox-schuko"] = enabled
        except Exception as ex:
            _LOGGER.error("Failed to set wallbox schuko to %s: %s", enabled, ex)
            return False
        finally:
            self._update_guard_wallboxsettings = False

        _LOGGER.debug("Successfully updated wallbox schuko to %s", enabled)
        return True

    async def async_toggle_wallbox_phases(self, wallbox_index: int) -> bool:
        """Toggle the Wallbox Phases between 1 and 3."""
        _LOGGER.debug("Toggling the Wallbox Phases")

        try:
            await self.hass.async_add_executor_job(
                self.proxy.toggle_wallbox_phases, wallbox_index
            )
        except Exception as ex:
            _LOGGER.error("Failed to toggle wallbox phases: %s", ex)
            return False

        _LOGGER.debug("Successfully toggled wallbox phases")
        return True

    async def async_toggle_wallbox_charging(self, wallbox_index: int) -> bool:
        """Toggle the Wallbox charging state."""
        _LOGGER.debug("Toggling the Wallbox charging state")

        try:
            await self.hass.async_add_executor_job(
                self.proxy.toggle_wallbox_charging, wallbox_index
            )
        except Exception as ex:
            _LOGGER.error("Failed to toggle wallbox charging state: %s", ex)
            return False

        _LOGGER.debug("Successfully toggled wallbox charging state")
        return True

    async def async_clear_power_limits(self) -> None:
        """Clear any active power limit."""

        _LOGGER.debug("Clearing any active power limit.")

        # Call RSCP service.
        # no update guard necessary, as we're called from a service, not an entity
        await self.hass.async_add_executor_job(
            self.proxy.set_power_limits, False, None, None, None
        )

        _LOGGER.debug("Successfully cleared the power limits")

    async def async_set_wallbox_max_charge_current(
        self, current: int | None, wallbox_index: int
    ) -> None:
        """Set the wallbox max charge current."""

        # TODO: Add more refined way to deal with maximum charge current, right now it's hard coded to 32A. The max current is dependant on the local installations, many WBs are throttled at 16A, not 32A due to power grid restrictions.

        # Validate the argument
        if current is None or current <= 0:
            raise ServiceValidationError(
                "async_set_wallbox_max_charge_current must be called with a positive current value."
            )

        if wallbox_index < 0 or wallbox_index >= MAX_WALLBOXES_POSSIBLE:
            raise ServiceValidationError(
                "async_set_wallbox_max_charge_current must be called with a valid wallbox id."
            )

        upperCurrentLimit = self.getWallboxValue(wallbox_index, "upperCurrentLimit")
        if current > upperCurrentLimit:
            _LOGGER.warning(
                "Requested Wallbox current of %s is too high. Limiting current to %s",
                current,
                upperCurrentLimit,
            )
            current = upperCurrentLimit

        lowerCurrentLimit = self.getWallboxValue(wallbox_index, "lowerCurrentLimit")
        if current < lowerCurrentLimit:
            _LOGGER.warning(
                "Requested Wallbox current of %s is too low. Limiting current to %s",
                current,
                lowerCurrentLimit,
            )
            current = lowerCurrentLimit

        _LOGGER.debug("Setting wallbox max charge current to %s", current)

        await self.hass.async_add_executor_job(
            self.proxy.set_wallbox_max_charge_current, current, wallbox_index
        )

        _LOGGER.debug("Successfully set the wallbox max charge current to %s", current)

    async def async_set_power_limits(
        self, max_charge: int | None, max_discharge: int | None
    ) -> None:
        """Set the given power limits and enable them."""

        # Validate the arguments, at least one has to be set.
        if max_charge is None and max_discharge is None:
            raise ServiceValidationError(
                "async_set_power_limits must be called with at least one of "
                "max_charge or max_discharge."
            )

        if max_charge is not None and max_charge > self.proxy.e3dc.maxBatChargePower:
            _LOGGER.warning(
                "Limiting max_charge to %s", self.proxy.e3dc.maxBatChargePower
            )
            max_charge = self.proxy.e3dc.maxBatChargePower
        if (
            max_discharge is not None
            and max_discharge > self.proxy.e3dc.maxBatDischargePower
        ):
            _LOGGER.warning(
                "Limiting max_discharge to %s", self.proxy.e3dc.maxBatDischargePower
            )
            max_discharge = self.proxy.e3dc.maxBatDischargePower

        _LOGGER.debug(
            "Enabling power limits, max_charge: %s, max_discharge: %s",
            max_charge,
            max_discharge,
        )

        await self.hass.async_add_executor_job(
            self.proxy.set_power_limits, True, max_charge, max_discharge, None
        )

        _LOGGER.debug("Successfully set the power limits")

    async def async_manual_charge(self, charge_amount_wh: int) -> None:
        """Start manual charging the given amount, zero will stop charging."""

        # Validate the arguments
        if charge_amount_wh < 0:
            raise ServiceValidationError("Charge amount must be positive or zero.")

        _LOGGER.debug(
            "Starting manual charge of: %s Wh",
            charge_amount_wh,
        )

        # Call RSCP service.
        # no update guard necessary, as we're called from a service, not an entity
        await self.hass.async_add_executor_job(
            self.proxy.start_manual_charge, charge_amount_wh
        )

        _LOGGER.debug("Manual charging start command has been sent.")

    @callback
    def _shutdown_power_mode(self, _event: Event | None) -> None:
        """Handle shutdown event to stop power mode updates."""
        self._stop_power_mode()

    @callback
    def _stop_power_mode(self) -> None:
        """Stop the power mode updates."""
        if self._stop_set_power_mode is not None:
            _LOGGER.debug("Stopping power mode")
            self._stop_set_power_mode()
            self._stop_set_power_mode = None
        self._mydata["set-power-mode"] = SetPowerMode.NORMAL.value
        self._mydata["set-power-value"] = None

    async def _async_set_power(self, keepAlive: bool = True) -> None:
        """Set the power mode and value based on the current state."""
        _LOGGER.debug(
            "Setting power mode: %s at %s W",
            SetPowerMode.get_enum(self._mydata["set-power-mode"]).name, self._mydata["set-power-value"]
        )

        try:
            power_value: int = await self.hass.async_add_executor_job(
                self.proxy.set_power_mode,
                int(self._mydata["set-power-mode"]),
                self._mydata["set-power-value"],
            )
            self._mydata["set-power-value"] = power_value
            power_mode_str: str = str(self.proxy.get_power_mode())
            if (PowerMode.has_value(str(power_mode_str))):
                self._mydata["power-mode"] = power_mode_str
            else:
                _LOGGER.debug(
                    "Unknown power mode %s", power_mode_str
                )
                self._mydata["power-mode"] = f"Power mode {power_mode_str}"
        except HomeAssistantError as ex:
            _LOGGER.warning("Failed set power mode: %s", ex)
            self._stop_power_mode()

    async def async_set_power_mode(self, mode: SetPowerMode, value: int | None) -> None:
        """Set the power mode and value."""
        self._mydata["set-power-mode"] = mode.value
        self._mydata["set-power-value"] = value

        if mode == SetPowerMode.NORMAL and self._stop_set_power_mode is not None:
            self._stop_power_mode()
        else:
            if mode != SetPowerMode.NORMAL:
                _LOGGER.debug("Starting power mode")
                await self._async_set_power()
                if self._stop_set_power_mode is None:
                    self._stop_set_power_mode = async_track_time_interval(
                        self.hass, self._async_set_power, timedelta(seconds=10)
                    )

<|MERGE_RESOLUTION|>--- conflicted
+++ resolved
@@ -333,7 +333,15 @@
         self._mydata["solar-production"] = poll_data["production"]["solar"]
         self._mydata["wallbox-consumption"] = poll_data["consumption"]["wallbox"]
 
-<<<<<<< HEAD
+        power_mode: str = str(await power_mode_job)
+        if (PowerMode.has_value(power_mode)):
+            self._mydata["power-mode"] = power_mode
+        else:
+            _LOGGER.debug(
+                "Unknown power mode %s", power_mode
+            )
+            self._mydata["power-mode"] = f"Power mode {power_mode}"
+
     async def _load_and_process_poll_switches(self):
         """Load and process switches poll data."""
         try:
@@ -368,16 +376,6 @@
             self._mydata["smartgrid"] = "startup"
         else:
             self._mydata["smartgrid"] = "normal"
-=======
-        power_mode: str = str(await power_mode_job)
-        if (PowerMode.has_value(power_mode)):
-            self._mydata["power-mode"] = power_mode
-        else:
-            _LOGGER.debug(
-                "Unknown power mode %s", power_mode
-            )
-            self._mydata["power-mode"] = f"Power mode {power_mode}"
->>>>>>> 6c96ba73
 
     async def _load_and_process_db_data_today(self) -> None:
         """Load and process retrieved db data settings."""
